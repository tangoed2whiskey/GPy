# Copyright (c) 2012, GPy authors (see AUTHORS.txt).
# Licensed under the BSD 3-clause license (see LICENSE.txt)

import numpy as np
import pylab as pb
import sys, pdb
from GPLVM import GPLVM
from ..core import sparse_GP
from GPy.util.linalg import pdinv
from ..likelihoods import Gaussian
from .. import kern
from numpy.linalg.linalg import LinAlgError
import itertools
from matplotlib.colors import colorConverter
from matplotlib.figure import SubplotParams
from GPy.inference.optimization import SCG
from GPy.util import plot_latent

class Bayesian_GPLVM(sparse_GP, GPLVM):
    """
    Bayesian Gaussian Process Latent Variable Model

    :param Y: observed data (np.ndarray) or GPy.likelihood
    :type Y: np.ndarray| GPy.likelihood instance
    :param input_dim: latent dimensionality
    :type input_dim: int
    :param init: initialisation method for the latent space
    :type init: 'PCA'|'random'

    """
    def __init__(self, likelihood_or_Y, input_dim, X=None, X_variance=None, init='PCA', M=10,
                 Z=None, kernel=None, oldpsave=10, _debug=False,
                 **kwargs):
        if type(likelihood_or_Y) is np.ndarray:
            likelihood = Gaussian(likelihood_or_Y)
        else:
            likelihood = likelihood_or_Y

        if X == None:
            X = self.initialise_latent(init, input_dim, likelihood.Y)
        self.init = init

        if X_variance is None:
            X_variance = np.clip((np.ones_like(X) * 0.5) + .01 * np.random.randn(*X.shape), 0.001, 1)

        if Z is None:
            Z = np.random.permutation(X.copy())[:M]
        assert Z.shape[1] == X.shape[1]

        if kernel is None:
            kernel = kern.rbf(input_dim) + kern.white(input_dim)

        self.oldpsave = oldpsave
        self._oldps = []
        self._debug = _debug

        if self._debug:
            self.f_call = 0
            self._count = itertools.count()
            self._savedklll = []
            self._savedparams = []
            self._savedgradients = []
            self._savederrors = []
            self._savedpsiKmm = []
            self._savedABCD = []

        sparse_GP.__init__(self, X, likelihood, kernel, Z=Z, X_variance=X_variance, **kwargs)
        self._set_params(self._get_params())

    @property
    def oldps(self):
        return self._oldps
    @oldps.setter
    def oldps(self, p):
        if len(self._oldps) == (self.oldpsave + 1):
            self._oldps.pop()
        # if len(self._oldps) == 0 or not np.any([np.any(np.abs(p - op) > 1e-5) for op in self._oldps]):
        self._oldps.insert(0, p.copy())

    def _get_param_names(self):
        X_names = sum([['X_%i_%i' % (n, q) for q in range(self.input_dim)] for n in range(self.N)], [])
        S_names = sum([['X_variance_%i_%i' % (n, q) for q in range(self.input_dim)] for n in range(self.N)], [])
        return (X_names + S_names + sparse_GP._get_param_names(self))

    def _get_params(self):
        """
        Horizontally stacks the parameters in order to present them to the optimizer.
        The resulting 1-D array has this structure:

        ===============================================================
        |       mu       |        S        |    Z    | theta |  beta  |
        ===============================================================

        """
        x = np.hstack((self.X.flatten(), self.X_variance.flatten(), sparse_GP._get_params(self)))
        return x

    def _clipped(self, x):
        return x # np.clip(x, -1e300, 1e300)

    def _set_params(self, x, save_old=True, save_count=0):
#         try:
            x = self._clipped(x)
            N, input_dim = self.N, self.input_dim
            self.X = x[:self.X.size].reshape(N, input_dim).copy()
            self.X_variance = x[(N * input_dim):(2 * N * input_dim)].reshape(N, input_dim).copy()
            sparse_GP._set_params(self, x[(2 * N * input_dim):])
#             self.oldps = x
#         except (LinAlgError, FloatingPointError, ZeroDivisionError):
#             print "\rWARNING: Caught LinAlgError, continueing without setting            "
#             if self._debug:
#                 self._savederrors.append(self.f_call)
#             if save_count > 10:
#                 raise
#             self._set_params(self.oldps[-1], save_old=False, save_count=save_count + 1)

    def dKL_dmuS(self):
        dKL_dS = (1. - (1. / (self.X_variance))) * 0.5
        dKL_dmu = self.X
        return dKL_dmu, dKL_dS

    def dL_dmuS(self):
        dL_dmu_psi0, dL_dS_psi0 = self.kern.dpsi0_dmuS(self.dL_dpsi0, self.Z, self.X, self.X_variance)
        dL_dmu_psi1, dL_dS_psi1 = self.kern.dpsi1_dmuS(self.dL_dpsi1, self.Z, self.X, self.X_variance)
        dL_dmu_psi2, dL_dS_psi2 = self.kern.dpsi2_dmuS(self.dL_dpsi2, self.Z, self.X, self.X_variance)
        dL_dmu = dL_dmu_psi0 + dL_dmu_psi1 + dL_dmu_psi2
        dL_dS = dL_dS_psi0 + dL_dS_psi1 + dL_dS_psi2

        return dL_dmu, dL_dS

    def KL_divergence(self):
        var_mean = np.square(self.X).sum()
        var_S = np.sum(self.X_variance - np.log(self.X_variance))
        return 0.5 * (var_mean + var_S) - 0.5 * self.input_dim * self.N

    def log_likelihood(self):
        ll = sparse_GP.log_likelihood(self)
        kl = self.KL_divergence()

#         if ll < -2E4:
#             ll = -2E4 + np.random.randn()
#         if kl > 5E4:
#             kl = 5E4 + np.random.randn()

        if self._debug:
            self.f_call = self._count.next()
            if self.f_call % 1 == 0:
                self._savedklll.append([self.f_call, ll, kl])
                self._savedparams.append([self.f_call, self._get_params()])
                self._savedgradients.append([self.f_call, self._log_likelihood_gradients()])
                self._savedpsiKmm.append([self.f_call, [self.Kmm, self.dL_dKmm]])
#                 sf2 = self.scale_factor ** 2
                if self.likelihood.is_heteroscedastic:
                    A = -0.5 * self.N * self.D * np.log(2.*np.pi) + 0.5 * np.sum(np.log(self.likelihood.precision)) - 0.5 * np.sum(self.V * self.likelihood.Y)
#                     B = -0.5 * self.D * (np.sum(self.likelihood.precision.flatten() * self.psi0) - np.trace(self.A) * sf2)
                    B = -0.5 * self.D * (np.sum(self.likelihood.precision.flatten() * self.psi0) - np.trace(self.A))
                else:
                    A = -0.5 * self.N * self.D * (np.log(2.*np.pi) + np.log(self.likelihood._variance)) - 0.5 * self.likelihood.precision * self.likelihood.trYYT
#                     B = -0.5 * self.D * (np.sum(self.likelihood.precision * self.psi0) - np.trace(self.A) * sf2)
                    B = -0.5 * self.D * (np.sum(self.likelihood.precision * self.psi0) - np.trace(self.A))
                C = -self.D * (np.sum(np.log(np.diag(self.LB)))) # + 0.5 * self.M * np.log(sf2))
                D = 0.5 * np.sum(np.square(self._LBi_Lmi_psi1V))
                self._savedABCD.append([self.f_call, A, B, C, D])

        # print "\nkl:", kl, "ll:", ll
        return ll - kl

    def _log_likelihood_gradients(self):
        dKL_dmu, dKL_dS = self.dKL_dmuS()
        dL_dmu, dL_dS = self.dL_dmuS()
        # TODO: find way to make faster

        d_dmu = (dL_dmu - dKL_dmu).flatten()
        d_dS = (dL_dS - dKL_dS).flatten()
        # TEST KL: ====================
        # d_dmu = (dKL_dmu).flatten()
        # d_dS = (dKL_dS).flatten()
        # ========================
        # TEST L: ====================
#         d_dmu = (dL_dmu).flatten()
#         d_dS = (dL_dS).flatten()
        # ========================
        self.dbound_dmuS = np.hstack((d_dmu, d_dS))
        self.dbound_dZtheta = sparse_GP._log_likelihood_gradients(self)
        return self._clipped(np.hstack((self.dbound_dmuS.flatten(), self.dbound_dZtheta)))

    def plot_latent(self, *args, **kwargs):
        return plot_latent.plot_latent_indices(self, *args, **kwargs)

    def do_test_latents(self, Y):
        """
        Compute the latent representation for a set of new points Y

        Notes:
        This will only work with a univariate Gaussian likelihood (for now)
        """
        assert not self.likelihood.is_heteroscedastic
        N_test = Y.shape[0]
        input_dim = self.Z.shape[1]
        means = np.zeros((N_test, input_dim))
        covars = np.zeros((N_test, input_dim))

        dpsi0 = -0.5 * self.D * self.likelihood.precision
        dpsi2 = self.dL_dpsi2[0][None, :, :] # TODO: this may change if we ignore het. likelihoods
        V = self.likelihood.precision * Y
        dpsi1 = np.dot(self.Cpsi1V, V.T)

        start = np.zeros(self.input_dim * 2)

        for n, dpsi1_n in enumerate(dpsi1.T[:, :, None]):
            args = (self.kern, self.Z, dpsi0, dpsi1_n, dpsi2)
            xopt, fopt, neval, status = SCG(f=latent_cost, gradf=latent_grad, x=start, optargs=args, display=False)

            mu, log_S = xopt.reshape(2, 1, -1)
            means[n] = mu[0].copy()
            covars[n] = np.exp(log_S[0]).copy()

        return means, covars


    def plot_X_1d(self, fignum=None, ax=None, colors=None):
        """
        Plot latent space X in 1D:

            -if fig is given, create input_dim subplots in fig and plot in these
            -if ax is given plot input_dim 1D latent space plots of X into each `axis`
            -if neither fig nor ax is given create a figure with fignum and plot in there

        colors:
            colors of different latent space dimensions input_dim
        """
        import pylab
        if ax is None:
            fig = pylab.figure(num=fignum, figsize=(8, min(12, (2 * self.X.shape[1]))))
        if colors is None:
            colors = pylab.gca()._get_lines.color_cycle
            pylab.clf()
        else:
            colors = iter(colors)
        plots = []
        x = np.arange(self.X.shape[0])
        for i in range(self.X.shape[1]):
            if ax is None:
                a = fig.add_subplot(self.X.shape[1], 1, i + 1)
            elif isinstance(ax, (tuple, list)):
                a = ax[i]
            else:
<<<<<<< HEAD
                raise ValueError("Need one ax per latent dimnesion Q")
            a.plot(self.X, c='k', alpha=.3)
            plots.extend(a.plot(x, self.X.T[i], c=colors.next(), label=r"$\mathbf{{X_{{{}}}}}$".format(i)))
            a.fill_between(x,
=======
                raise ValueError("Need one ax per latent dimnesion input_dim")
            ax.plot(self.X, c='k', alpha=.3)
            plots.extend(ax.plot(x, self.X.T[i], c=colors.next(), label=r"$\mathbf{{X_{{{}}}}}$".format(i)))
            ax.fill_between(x,
>>>>>>> 903e6648
                            self.X.T[i] - 2 * np.sqrt(self.X_variance.T[i]),
                            self.X.T[i] + 2 * np.sqrt(self.X_variance.T[i]),
                            facecolor=plots[-1].get_color(),
                            alpha=.3)
            a.legend(borderaxespad=0.)
            a.set_xlim(x.min(), x.max())
            if i < self.X.shape[1] - 1:
                a.set_xticklabels('')
        pylab.draw()
        fig.tight_layout(h_pad=.01) # , rect=(0, 0, 1, .95))
        return fig

    def __getstate__(self):
        return (self.likelihood, self.input_dim, self.X, self.X_variance,
                self.init, self.M, self.Z, self.kern,
                self.oldpsave, self._debug)

    def __setstate__(self, state):
        self.__init__(*state)

    def _debug_filter_params(self, x):
        start, end = 0, self.X.size,
        X = x[start:end].reshape(self.N, self.input_dim)
        start, end = end, end + self.X_variance.size
        X_v = x[start:end].reshape(self.N, self.input_dim)
        start, end = end, end + (self.M * self.input_dim)
        Z = x[start:end].reshape(self.M, self.input_dim)
        start, end = end, end + self.input_dim
        theta = x[start:]
        return X, X_v, Z, theta


    def _debug_get_axis(self, figs):
        if figs[-1].axes:
            ax1 = figs[-1].axes[0]
            ax1.cla()
        else:
            ax1 = figs[-1].add_subplot(111)
        return ax1

    def _debug_plot(self):
        assert self._debug, "must enable _debug, to debug-plot"
        import pylab
#         from mpl_toolkits.mplot3d import Axes3D
        figs = [pylab.figure('BGPLVM DEBUG', figsize=(12, 4))]
#         fig.clf()

        # log like
#         splotshape = (6, 4)
#         ax1 = pylab.subplot2grid(splotshape, (0, 0), 1, 4)
        ax1 = self._debug_get_axis(figs)
        ax1.text(.5, .5, "Optimization", alpha=.3, transform=ax1.transAxes,
                 ha='center', va='center')
        kllls = np.array(self._savedklll)
        LL, = ax1.plot(kllls[:, 0], kllls[:, 1] - kllls[:, 2], '-', label=r'$\log p(\mathbf{Y})$', mew=1.5)
        KL, = ax1.plot(kllls[:, 0], kllls[:, 2], '-', label=r'$\mathcal{KL}(p||q)$', mew=1.5)
        L, = ax1.plot(kllls[:, 0], kllls[:, 1], '-', label=r'$L$', mew=1.5) # \mathds{E}_{q(\mathbf{X})}[p(\mathbf{Y|X})\frac{p(\mathbf{X})}{q(\mathbf{X})}]

        param_dict = dict(self._savedparams)
        gradient_dict = dict(self._savedgradients)
#         kmm_dict = dict(self._savedpsiKmm)
        iters = np.array(param_dict.keys())
        ABCD_dict = np.array(self._savedABCD)
        self.showing = 0

#         ax2 = pylab.subplot2grid(splotshape, (1, 0), 2, 4)
        figs.append(pylab.figure("BGPLVM DEBUG X", figsize=(12, 4)))
        ax2 = self._debug_get_axis(figs)
        ax2.text(.5, .5, r"$\mathbf{X}$", alpha=.5, transform=ax2.transAxes,
                 ha='center', va='center')
        figs[-1].canvas.draw()
        figs[-1].tight_layout(rect=(0, 0, 1, .86))
#         ax3 = pylab.subplot2grid(splotshape, (3, 0), 2, 4, sharex=ax2)
        figs.append(pylab.figure("BGPLVM DEBUG S", figsize=(12, 4)))
        ax3 = self._debug_get_axis(figs)
        ax3.text(.5, .5, r"$\mathbf{S}$", alpha=.5, transform=ax3.transAxes,
                 ha='center', va='center')
        figs[-1].canvas.draw()
        figs[-1].tight_layout(rect=(0, 0, 1, .86))
#         ax4 = pylab.subplot2grid(splotshape, (5, 0), 2, 2)
        figs.append(pylab.figure("BGPLVM DEBUG Z", figsize=(6, 4)))
        ax4 = self._debug_get_axis(figs)
        ax4.text(.5, .5, r"$\mathbf{Z}$", alpha=.5, transform=ax4.transAxes,
                 ha='center', va='center')
        figs[-1].canvas.draw()
        figs[-1].tight_layout(rect=(0, 0, 1, .86))
#         ax5 = pylab.subplot2grid(splotshape, (5, 2), 2, 2)
        figs.append(pylab.figure("BGPLVM DEBUG theta", figsize=(6, 4)))
        ax5 = self._debug_get_axis(figs)
        ax5.text(.5, .5, r"${\theta}$", alpha=.5, transform=ax5.transAxes,
                 ha='center', va='center')
        figs[-1].canvas.draw()
        figs[-1].tight_layout(rect=(.15, 0, 1, .86))
#         figs.append(pylab.figure("BGPLVM DEBUG Kmm", figsize=(12, 6)))
#         fig = figs[-1]
#         ax6 = fig.add_subplot(121)
#         ax6.text(.5, .5, r"${\mathbf{K}_{mm}}$", color='magenta', alpha=.5, transform=ax6.transAxes,
#                  ha='center', va='center')
#         ax7 = fig.add_subplot(122)
#         ax7.text(.5, .5, r"${\frac{dL}{dK_{mm}}}$", color='magenta', alpha=.5, transform=ax7.transAxes,
#                  ha='center', va='center')
        figs.append(pylab.figure("BGPLVM DEBUG Kmm", figsize=(12, 6)))
        fig = figs[-1]
        ax8 = fig.add_subplot(121)
        ax8.text(.5, .5, r"${\mathbf{A,B,C,D}}$", color='k', alpha=.5, transform=ax8.transAxes,
                 ha='center', va='center')
        ax8.plot(ABCD_dict[:, 0], ABCD_dict[:, 1], label='A')
        ax8.plot(ABCD_dict[:, 0], ABCD_dict[:, 2], label='B')
        ax8.plot(ABCD_dict[:, 0], ABCD_dict[:, 3], label='C')
        ax8.plot(ABCD_dict[:, 0], ABCD_dict[:, 4], label='D')
        ax8.legend()
        figs[-1].canvas.draw()
        figs[-1].tight_layout(rect=(.15, 0, 1, .86))

        X, S, Z, theta = self._debug_filter_params(param_dict[self.showing])
        Xg, Sg, Zg, thetag = self._debug_filter_params(gradient_dict[self.showing])
#         Xg, Sg, Zg, thetag = -Xg, -Sg, -Zg, -thetag

        quiver_units = 'xy'
        quiver_scale = 1
        quiver_scale_units = 'xy'
        Xlatentplts = ax2.plot(X, ls="-", marker="x")
        colors = colorConverter.to_rgba_array([p.get_color() for p in Xlatentplts], .4)
        Ulatent = np.zeros_like(X)
        xlatent = np.tile(np.arange(0, X.shape[0])[:, None], X.shape[1])
        Xlatentgrads = ax2.quiver(xlatent, X, Ulatent, Xg, color=colors,
                                  units=quiver_units, scale_units=quiver_scale_units,
                                  scale=quiver_scale)

        Slatentplts = ax3.plot(S, ls="-", marker="x")
        Slatentgrads = ax3.quiver(xlatent, S, Ulatent, Sg, color=colors,
                                  units=quiver_units, scale_units=quiver_scale_units,
                                  scale=quiver_scale)
        ax3.set_ylim(0, 1.)

        xZ = np.tile(np.arange(0, Z.shape[0])[:, None], Z.shape[1])
        UZ = np.zeros_like(Z)
        Zplts = ax4.plot(Z, ls="-", marker="x")
        Zgrads = ax4.quiver(xZ, Z, UZ, Zg, color=colors,
                                  units=quiver_units, scale_units=quiver_scale_units,
                                  scale=quiver_scale)

        xtheta = np.arange(len(theta))
        Utheta = np.zeros_like(theta)
        thetaplts = ax5.bar(xtheta - .4, theta, color=colors)
        thetagrads = ax5.quiver(xtheta, theta, Utheta, thetag, color=colors,
                                  units=quiver_units, scale_units=quiver_scale_units,
                                  scale=quiver_scale,
                                  edgecolors=('k',), linewidths=[1])
        pylab.setp(thetaplts, zorder=0)
        pylab.setp(thetagrads, zorder=10)
        ax5.set_xticks(np.arange(len(theta)))
        ax5.set_xticklabels(self._get_param_names()[-len(theta):], rotation=17)

#         imkmm = ax6.imshow(kmm_dict[self.showing][0])
#         from mpl_toolkits.axes_grid1 import make_axes_locatable
#         divider = make_axes_locatable(ax6)
#         caxkmm = divider.append_axes("right", "5%", pad="1%")
#         cbarkmm = pylab.colorbar(imkmm, cax=caxkmm)
#
#         imkmmdl = ax7.imshow(kmm_dict[self.showing][1])
#         divider = make_axes_locatable(ax7)
#         caxkmmdl = divider.append_axes("right", "5%", pad="1%")
#         cbarkmmdl = pylab.colorbar(imkmmdl, cax=caxkmmdl)

#         input_dimleg = ax1.legend(Xlatentplts, [r"$input_dim_{}$".format(i + 1) for i in range(self.input_dim)],
#                    loc=3, ncol=self.input_dim, bbox_to_anchor=(0, 1.15, 1, 1.15),
#                    borderaxespad=0, mode="expand")
        ax2.legend(Xlatentplts, [r"$input_dim_{}$".format(i + 1) for i in range(self.input_dim)],
                   loc=3, ncol=self.input_dim, bbox_to_anchor=(0, 1.1, 1, 1.1),
                   borderaxespad=0, mode="expand")
        ax3.legend(Xlatentplts, [r"$input_dim_{}$".format(i + 1) for i in range(self.input_dim)],
                   loc=3, ncol=self.input_dim, bbox_to_anchor=(0, 1.1, 1, 1.1),
                   borderaxespad=0, mode="expand")
        ax4.legend(Xlatentplts, [r"$input_dim_{}$".format(i + 1) for i in range(self.input_dim)],
                   loc=3, ncol=self.input_dim, bbox_to_anchor=(0, 1.1, 1, 1.1),
                   borderaxespad=0, mode="expand")
        ax5.legend(Xlatentplts, [r"$input_dim_{}$".format(i + 1) for i in range(self.input_dim)],
                   loc=3, ncol=self.input_dim, bbox_to_anchor=(0, 1.1, 1, 1.1),
                   borderaxespad=0, mode="expand")
        Lleg = ax1.legend()
        Lleg.draggable()
#         ax1.add_artist(input_dimleg)

        indicatorKL, = ax1.plot(kllls[self.showing, 0], kllls[self.showing, 2], 'o', c=KL.get_color())
        indicatorLL, = ax1.plot(kllls[self.showing, 0], kllls[self.showing, 1] - kllls[self.showing, 2], 'o', c=LL.get_color())
        indicatorL, = ax1.plot(kllls[self.showing, 0], kllls[self.showing, 1], 'o', c=L.get_color())
#         for err in self._savederrors:
#             if err < kllls.shape[0]:
#                 ax1.scatter(kllls[err, 0], kllls[err, 2], s=50, marker=(5, 2), c=KL.get_color())
#                 ax1.scatter(kllls[err, 0], kllls[err, 1] - kllls[err, 2], s=50, marker=(5, 2), c=LL.get_color())
#                 ax1.scatter(kllls[err, 0], kllls[err, 1], s=50, marker=(5, 2), c=L.get_color())

#         try:
#             for f in figs:
#                 f.canvas.draw()
#                 f.tight_layout(box=(0, .15, 1, .9))
# #             pylab.draw()
# #             pylab.tight_layout(box=(0, .1, 1, .9))
#         except:
#             pass

        # parameter changes
        # ax2 = pylab.subplot2grid((4, 1), (1, 0), 3, 1, projection='3d')
        button_options = [0, 0] # [0]: clicked -- [1]: dragged

        def update_plots(event):
            if button_options[0] and not button_options[1]:
#               event.button, event.x, event.y, event.xdata, event.ydata)
                tmp = np.abs(iters - event.xdata)
                closest_hit = iters[tmp == tmp.min()][0]

                if closest_hit != self.showing:
                    self.showing = closest_hit
                    # print closest_hit, iters, event.xdata

                    indicatorLL.set_data(self.showing, kllls[self.showing, 1] - kllls[self.showing, 2])
                    indicatorKL.set_data(self.showing, kllls[self.showing, 2])
                    indicatorL.set_data(self.showing, kllls[self.showing, 1])

                    X, S, Z, theta = self._debug_filter_params(param_dict[self.showing])
                    Xg, Sg, Zg, thetag = self._debug_filter_params(gradient_dict[self.showing])
#                     Xg, Sg, Zg, thetag = -Xg, -Sg, -Zg, -thetag

                    for i, Xlatent in enumerate(Xlatentplts):
                        Xlatent.set_ydata(X[:, i])
                    Xlatentgrads.set_offsets(np.array([xlatent.ravel(), X.ravel()]).T)
                    Xlatentgrads.set_UVC(Ulatent, Xg)

                    for i, Slatent in enumerate(Slatentplts):
                        Slatent.set_ydata(S[:, i])
                    Slatentgrads.set_offsets(np.array([xlatent.ravel(), S.ravel()]).T)
                    Slatentgrads.set_UVC(Ulatent, Sg)

                    for i, Zlatent in enumerate(Zplts):
                        Zlatent.set_ydata(Z[:, i])
                    Zgrads.set_offsets(np.array([xZ.ravel(), Z.ravel()]).T)
                    Zgrads.set_UVC(UZ, Zg)

                    for p, t in zip(thetaplts, theta):
                        p.set_height(t)
                    thetagrads.set_offsets(np.array([xtheta.ravel(), theta.ravel()]).T)
                    thetagrads.set_UVC(Utheta, thetag)

#                     imkmm.set_data(kmm_dict[self.showing][0])
#                     imkmm.autoscale()
#                     cbarkmm.update_normal(imkmm)
#
#                     imkmmdl.set_data(kmm_dict[self.showing][1])
#                     imkmmdl.autoscale()
#                     cbarkmmdl.update_normal(imkmmdl)

                    ax2.relim()
                    # ax3.relim()
                    ax4.relim()
                    ax5.relim()
                    ax2.autoscale()
                    # ax3.autoscale()
                    ax4.autoscale()
                    ax5.autoscale()

                    [fig.canvas.draw() for fig in figs]
            button_options[0] = 0
            button_options[1] = 0

        def onclick(event):
            if event.inaxes is ax1 and event.button == 1:
                button_options[0] = 1
        def motion(event):
            if button_options[0]:
                button_options[1] = 1

        cidr = figs[0].canvas.mpl_connect('button_release_event', update_plots)
        cidp = figs[0].canvas.mpl_connect('button_press_event', onclick)
        cidd = figs[0].canvas.mpl_connect('motion_notify_event', motion)

        return ax1, ax2, ax3, ax4, ax5 # , ax6, ax7




def latent_cost_and_grad(mu_S, kern, Z, dL_dpsi0, dL_dpsi1, dL_dpsi2):
    """
    objective function for fitting the latent variables for test points
    (negative log-likelihood: should be minimised!)
    """
    mu, log_S = mu_S.reshape(2, 1, -1)
    S = np.exp(log_S)

    psi0 = kern.psi0(Z, mu, S)
    psi1 = kern.psi1(Z, mu, S)
    psi2 = kern.psi2(Z, mu, S)

    lik = dL_dpsi0 * psi0 + np.dot(dL_dpsi1.flatten(), psi1.flatten()) + np.dot(dL_dpsi2.flatten(), psi2.flatten()) - 0.5 * np.sum(np.square(mu) + S) + 0.5 * np.sum(log_S)

    mu0, S0 = kern.dpsi0_dmuS(dL_dpsi0, Z, mu, S)
    mu1, S1 = kern.dpsi1_dmuS(dL_dpsi1, Z, mu, S)
    mu2, S2 = kern.dpsi2_dmuS(dL_dpsi2, Z, mu, S)

    dmu = mu0 + mu1 + mu2 - mu
    # dS = S0 + S1 + S2 -0.5 + .5/S
    dlnS = S * (S0 + S1 + S2 - 0.5) + .5
    return -lik, -np.hstack((dmu.flatten(), dlnS.flatten()))

def latent_cost(mu_S, kern, Z, dL_dpsi0, dL_dpsi1, dL_dpsi2):
    """
    objective function for fitting the latent variables (negative log-likelihood: should be minimised!)
    This is the same as latent_cost_and_grad but only for the objective
    """
    mu, log_S = mu_S.reshape(2, 1, -1)
    S = np.exp(log_S)

    psi0 = kern.psi0(Z, mu, S)
    psi1 = kern.psi1(Z, mu, S)
    psi2 = kern.psi2(Z, mu, S)

    lik = dL_dpsi0 * psi0 + np.dot(dL_dpsi1.flatten(), psi1.flatten()) + np.dot(dL_dpsi2.flatten(), psi2.flatten()) - 0.5 * np.sum(np.square(mu) + S) + 0.5 * np.sum(log_S)
    return -float(lik)

def latent_grad(mu_S, kern, Z, dL_dpsi0, dL_dpsi1, dL_dpsi2):
    """
    This is the same as latent_cost_and_grad but only for the grad
    """
    mu, log_S = mu_S.reshape(2, 1, -1)
    S = np.exp(log_S)

    mu0, S0 = kern.dpsi0_dmuS(dL_dpsi0, Z, mu, S)
    mu1, S1 = kern.dpsi1_dmuS(dL_dpsi1, Z, mu, S)
    mu2, S2 = kern.dpsi2_dmuS(dL_dpsi2, Z, mu, S)

    dmu = mu0 + mu1 + mu2 - mu
    # dS = S0 + S1 + S2 -0.5 + .5/S
    dlnS = S * (S0 + S1 + S2 - 0.5) + .5

    return -np.hstack((dmu.flatten(), dlnS.flatten()))

<|MERGE_RESOLUTION|>--- conflicted
+++ resolved
@@ -245,17 +245,10 @@
             elif isinstance(ax, (tuple, list)):
                 a = ax[i]
             else:
-<<<<<<< HEAD
-                raise ValueError("Need one ax per latent dimnesion Q")
+                raise ValueError("Need one ax per latent dimnesion input_dim")
             a.plot(self.X, c='k', alpha=.3)
             plots.extend(a.plot(x, self.X.T[i], c=colors.next(), label=r"$\mathbf{{X_{{{}}}}}$".format(i)))
             a.fill_between(x,
-=======
-                raise ValueError("Need one ax per latent dimnesion input_dim")
-            ax.plot(self.X, c='k', alpha=.3)
-            plots.extend(ax.plot(x, self.X.T[i], c=colors.next(), label=r"$\mathbf{{X_{{{}}}}}$".format(i)))
-            ax.fill_between(x,
->>>>>>> 903e6648
                             self.X.T[i] - 2 * np.sqrt(self.X_variance.T[i]),
                             self.X.T[i] + 2 * np.sqrt(self.X_variance.T[i]),
                             facecolor=plots[-1].get_color(),
