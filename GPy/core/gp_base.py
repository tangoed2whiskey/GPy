--- conflicted
+++ resolved
@@ -43,34 +43,9 @@
             self._Xoffset = np.zeros((1, self.input_dim))
             self._Xscale = np.ones((1, self.input_dim))
         
-<<<<<<< HEAD
         self.add_parameter(self.kern, gradient=self.dL_dtheta_K)
         self.add_parameter(self.likelihood, gradient=lambda:self.posterior.dL_dtheta_lik)
-=======
-        self.add_parameter(self.kern, gradient=lambda:self.kern.dK_dtheta(self.dL_dK, self.X))
-        self.add_parameter(self.likelihood, gradient=lambda:self.likelihood._gradients(partial=np.diag(self.dL_dK)))
         
-    def getstate(self):
-        """
-        Get the current state of the class, here we return everything that is needed to recompute the model.
-        """
-        return Model.getstate(self) + [self.X,
-                self.num_data,
-                self.input_dim,
-                self.output_dim,
-                self._Xoffset,
-                self._Xscale,
-                ]
-
-    def setstate(self, state):
-        self._Xscale = state.pop()
-        self._Xoffset = state.pop()
-        self.output_dim = state.pop()
-        self.input_dim = state.pop()
-        self.num_data = state.pop()
-        self.X = state.pop()
-        Model.setstate(self, state)
->>>>>>> a3bf662f
 
     def posterior_samples_f(self,X,size=10,which_parts='all',full_cov=True):
         """
