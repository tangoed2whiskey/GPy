# Copyright (c) 2012-2014, Max Zwiessele.
# Licensed under the BSD 3-clause license (see LICENSE.txt)

from __future__ import print_function
import numpy as np
import sys
import time

def exponents(fnow, current_grad):
    exps = [np.abs(np.float(fnow)), current_grad]
    return np.sign(exps) * np.log10(exps).astype(int)

class VerboseOptimization(object):
    def __init__(self, model, opt, maxiters, verbose=False, current_iteration=0, ipython_notebook=True, clear_after_finish=False):
        self.verbose = verbose
        if self.verbose:
            self.model = model
            self.iteration = current_iteration
            self.p_iter = self.iteration
            self.maxiters = maxiters
            self.len_maxiters = len(str(maxiters))
            self.opt_name = opt.opt_name
            self.model.add_observer(self, self.print_status)
            self.status = 'running'
            self.clear = clear_after_finish

            self.update()

            try:
                from IPython.display import display
                from IPython.html.widgets import IntProgress, HTML, Box, VBox, HBox, FlexBox
                self.text = HTML(width='100%')
                self.progress = IntProgress(min=0, max=maxiters)
                #self.progresstext = Text(width='100%', disabled=True, value='0/{}'.format(maxiters))
                self.model_show = HTML()
                self.ipython_notebook = ipython_notebook
            except:
                # Not in Ipython notebook
                self.ipython_notebook = False

            if self.ipython_notebook:
                left_col = VBox(children=[self.progress, self.text], padding=2, width='40%')
                right_col = Box(children=[self.model_show], padding=2, width='60%')
                self.hor_align = FlexBox(children = [left_col, right_col], width='100%', orientation='horizontal')

                display(self.hor_align)
                                
                try:
                    self.text.set_css('width', '100%')
                    left_col.set_css({
                             'padding': '2px',
                             'width': "100%",
                             })
    
                    right_col.set_css({
                             'padding': '2px',
                             })
    
                    self.hor_align.set_css({
                             'width': "100%",
                             })

                    self.hor_align.remove_class('vbox')
                    self.hor_align.add_class('hbox')
    
                    left_col.add_class("box-flex1")
                    right_col.add_class('box-flex0')

                except:
                    pass

                #self.text.add_class('box-flex2')
                #self.progress.add_class('box-flex1')
            else:
                self.exps = exponents(self.fnow, self.current_gradient)
                print('Running {} Code:'.format(self.opt_name))
                print(' {3:7s}   {0:{mi}s}   {1:11s}    {2:11s}'.format("i", "f", "|g|", "secs", mi=self.len_maxiters))

    def __enter__(self):
        self.start = time.time()
        return self

    def print_out(self):
        if self.ipython_notebook:
            names_vals = [['optimizer', "{:s}".format(self.opt_name)],
                          ['runtime [s]', "{:> g}".format(time.time()-self.start)],
                          ['evaluation', "{:>0{l}}".format(self.iteration, l=self.len_maxiters)],
                          ['objective', "{: > 12.3E}".format(self.fnow)],
                          ['||gradient||', "{: >+12.3E}".format(float(self.current_gradient))],
                          ['status', "{:s}".format(self.status)],
                      ]
            #message = "Lik:{:5.3E} Grad:{:5.3E} Lik:{:5.3E} Len:{!s}".format(float(m.log_likelihood()), np.einsum('i,i->', grads, grads), float(m.likelihood.variance), " ".join(["{:3.2E}".format(l) for l in m.kern.lengthscale.values]))
            html_begin = """<style type="text/css">
    .tg-opt  {font-family:"Courier New", Courier, monospace !important;padding:2px 3px;word-break:normal;border-collapse:collapse;border-spacing:0;border-color:#DCDCDC;margin:0px auto;width:100%;}
    .tg-opt td{font-family:"Courier New", Courier, monospace !important;font-weight:bold;color:#444;background-color:#F7FDFA;border-style:solid;border-width:1px;overflow:hidden;word-break:normal;border-color:#DCDCDC;}
    .tg-opt th{font-family:"Courier New", Courier, monospace !important;font-weight:normal;color:#fff;background-color:#26ADE4;border-style:solid;border-width:1px;overflow:hidden;word-break:normal;border-color:#DCDCDC;}
    .tg-opt .tg-left{font-family:"Courier New", Courier, monospace !important;font-weight:normal;text-align:left;}
    .tg-opt .tg-right{font-family:"Courier New", Courier, monospace !important;font-weight:normal;text-align:right;}
    </style>
    <table class="tg-opt">"""
            html_end = "</table>"
            html_body = ""
            for name, val in names_vals:
                html_body += "<tr>"
                html_body += "<td class='tg-left'>{}</td>".format(name)
                html_body += "<td class='tg-right'>{}</td>".format(val)
                html_body += "</tr>"
            self.text.value = html_begin + html_body + html_end
            self.progress.value = (self.iteration+1)
            #self.progresstext.value = '0/{}'.format((self.iteration+1))
            self.model_show.value = self.model._repr_html_()
        else:
            n_exps = exponents(self.fnow, self.current_gradient)
            if self.iteration - self.p_iter >= 20 * np.random.rand():
                a = self.iteration >= self.p_iter * 2.78
                b = np.any(n_exps < self.exps)
                if a or b:
                    self.p_iter = self.iteration
                    print('')
                if b:
                    self.exps = n_exps
            print('\r', end=' ')
            print('{3:> 7.2g}  {0:>0{mi}g}  {1:> 12e}  {2:> 12e}'.format(self.iteration, float(self.fnow), float(self.current_gradient), time.time()-self.start, mi=self.len_maxiters), end=' ') # print 'Iteration:', iteration, ' Objective:', fnow, '  Scale:', beta, '\r',
            sys.stdout.flush()

    def print_status(self, me, which=None):
        self.update()

        #sys.stdout.write(" "*len(self.message))
        self.print_out()

        self.iteration += 1

    def update(self):
        self.fnow = self.model.objective_function()
        if self.model.obj_grads is not None:
            grad = self.model.obj_grads
            self.current_gradient = np.dot(grad, grad)
        else:
            self.current_gradient = np.nan

    def finish(self, opt):
        self.status = opt.status

    def __exit__(self, type, value, traceback):
        if self.verbose:
            self.stop = time.time()
            self.model.remove_observer(self)
            self.print_out()

            if not self.ipython_notebook:
<<<<<<< HEAD
                print()
                print('Optimization finished in {0:.5g} Seconds'.format(self.stop-self.start))
                print('Optimization status: {0:.5g}'.format(self.status))             
                print()
=======
                print ''
                print 'Optimization finished in {0:.5g} Seconds'.format(self.stop-self.start)
                print 'Optimization status: {0:s}'.format(self.status)
                print
>>>>>>> 4f0894b6
            elif self.clear:
                self.hor_align.close()<|MERGE_RESOLUTION|>--- conflicted
+++ resolved
@@ -149,16 +149,9 @@
             self.print_out()
 
             if not self.ipython_notebook:
-<<<<<<< HEAD
                 print()
                 print('Optimization finished in {0:.5g} Seconds'.format(self.stop-self.start))
                 print('Optimization status: {0:.5g}'.format(self.status))             
                 print()
-=======
-                print ''
-                print 'Optimization finished in {0:.5g} Seconds'.format(self.stop-self.start)
-                print 'Optimization status: {0:s}'.format(self.status)
-                print
->>>>>>> 4f0894b6
             elif self.clear:
                 self.hor_align.close()